defmodule Mixcord.Map.Role do
  @moduledoc """
  Struct representing a Discord role.
  """

<<<<<<< HEAD
  @type id :: integer
  @type name :: String.t
  @type color :: integer
  @type hoist :: boolean
  @type position :: integer
  @type permissions :: integer
  @type managed :: boolean
  @type mentionable :: boolean
=======
  @typedoc "The id of the role"
  @Type id :: integer

  @typedoc "The name of the role"
  @Type name :: String.t

  @typedoc "The hexadecimal color code"
  @Type color :: integer

  @typedoc "Whether the role is pinned in the user listing"
  @Type hoist :: boolean

  @typedoc "The position of the role"
  @Type position :: integer

  @typedoc "The permission bit set"
  @Type permissions :: integer

  @typedoc "Whether the role is managed by an integration"
  @Type managed :: boolean

  @typedoc "Whether the role is mentionable"
  @Type mentionable :: boolean
>>>>>>> 8766d648

  @type t :: Map.t

  @doc """
  Represents a Discord Role.

  * `:id` - *Integer*. Id of the role.
  * `:name` - *String*. Name of the role.
  * `:color` - *Integer*. Integer representation of hexadecimal color code.
  * `:hoist` - *Boolean*. If the role is pinned in the user listing.
  * `:position` - *Integer*. Position of the role.
  * `:permissions` - *Integer*. Permission bit set.
  * `:managed` - *Boolean*. Whether this role is managed by an integration.
  * `:mentionable` - *Boolean*. Whether this role is mentionable.
  """
  @derive [Poison.Encoder]
  defstruct [
    :id,
    :name,
    :color,
    :hoist,
    :position,
    :permissions,
    :managed,
    :mentionable,
  ]
end<|MERGE_RESOLUTION|>--- conflicted
+++ resolved
@@ -3,40 +3,29 @@
   Struct representing a Discord role.
   """
 
-<<<<<<< HEAD
+  @typedoc "The id of the role"
   @type id :: integer
-  @type name :: String.t
-  @type color :: integer
-  @type hoist :: boolean
-  @type position :: integer
-  @type permissions :: integer
-  @type managed :: boolean
-  @type mentionable :: boolean
-=======
-  @typedoc "The id of the role"
-  @Type id :: integer
 
   @typedoc "The name of the role"
-  @Type name :: String.t
+  @type name :: String.t
 
   @typedoc "The hexadecimal color code"
-  @Type color :: integer
+  @type color :: integer
 
   @typedoc "Whether the role is pinned in the user listing"
-  @Type hoist :: boolean
+  @type hoist :: boolean
 
   @typedoc "The position of the role"
-  @Type position :: integer
+  @type position :: integer
 
   @typedoc "The permission bit set"
-  @Type permissions :: integer
+  @type permissions :: integer
 
   @typedoc "Whether the role is managed by an integration"
-  @Type managed :: boolean
+  @type managed :: boolean
 
   @typedoc "Whether the role is mentionable"
-  @Type mentionable :: boolean
->>>>>>> 8766d648
+  @type mentionable :: boolean
 
   @type t :: Map.t
 
